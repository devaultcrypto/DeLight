#!/bin/bash

NAME_ROOT=Electron-Cash
PYTHON_VERSION=3.5.4

CHECKOUT_TAG=3.3.2

# These settings probably don't need any change
export WINEPREFIX=/opt/wine64
export PYTHONDONTWRITEBYTECODE=1
export PYTHONHASHSEED=22

PYHOME=c:/python$PYTHON_VERSION
PYTHON="wine $PYHOME/python.exe -OO -B"


# Let's begin!
cd `dirname $0`
set -e

cd tmp


<<<<<<< HEAD
for repo in electrum; do
    if [ -d $repo ]; then
	cd $repo
	git pull
	git checkout 3.4.2
	cd ..
    else
	URL=https://github.com/simpleledger/$repo.git
	git clone -b master $URL $repo
    fi
done

=======
if [ -d electrum ]; then
    cd electrum
    git checkout master
    git pull
    cd ..
else
    URL=https://github.com/Electron-Cash/Electron-Cash
    git clone -b master $URL electrum # rest of script assumes the dir is called 'electrum'
fi
>>>>>>> d7583a1c

for repo in electrum-locale electrum-icons; do
    if [ -d $repo ]; then
        cd $repo
        git checkout master
        git pull
        cd ..
    else
<<<<<<< HEAD
	URL=https://github.com/simpleledger/$repo.git
	git clone -b master $URL $repo
=======
        URL=https://github.com/Electron-Cash/$repo
        git clone -b master $URL $repo
>>>>>>> d7583a1c
    fi
done

pushd electrum-locale
for i in ./locale/*; do
    dir=$i/LC_MESSAGES
    mkdir -p $dir
    msgfmt --output-file=$dir/electron-cash.mo $i/electron-cash.po || true
done
popd


pushd electrum

if [ ! -z "$1" ]; then
    git checkout $1
else
    git checkout "$CHECKOUT_TAG"
fi

VERSION=`git describe --tags`
echo "Version to release: $VERSION"
find -exec touch -d '2000-11-11T11:11:11+00:00' {} +
popd

rm -rf $WINEPREFIX/drive_c/electrum
cp -r electrum $WINEPREFIX/drive_c/electrum
cp electrum/LICENCE .
cp -r electrum-locale/locale $WINEPREFIX/drive_c/electrum/lib/
cp electrum-icons/icons_rc.py $WINEPREFIX/drive_c/electrum/gui/qt/


# Install frozen dependencies
$PYTHON -m pip install -r ../../deterministic-build/requirements.txt
$PYTHON -m pip install -r ../../deterministic-build/requirements-hw.txt

pushd $WINEPREFIX/drive_c/electrum
$PYTHON setup.py install
popd

cd ..

rm -rf dist/


# build standalone and portable versions
wine "C:/python$PYTHON_VERSION/scripts/pyinstaller.exe" --noconfirm --ascii --name $NAME_ROOT-$VERSION -w deterministic.spec


# set timestamps in dist, in order to make the installer reproducible
pushd dist
find -exec touch -d '2000-11-11T11:11:11+00:00' {} +
popd


# build NSIS installer
# $VERSION could be passed to the electron-cash.nsi script, but this would require some rewriting in the script iself.
wine "$WINEPREFIX/drive_c/Program Files (x86)/NSIS/makensis.exe" /DPRODUCT_VERSION=$VERSION electron-cash.nsi

cd dist
mv Electron-Cash-setup.exe $NAME_ROOT-$VERSION-setup.exe

cd ../../..
if [ -d packages -a -e gui/qt/icons_rc.py ] ; then
    python3 setup.py sdist --format=zip,gztar
    sha256sum gui/qt/icons_rc.py
else
    echo "Not creating source distribution since packages or icons file missing."
    echo "Run './contrib/make_packages' and/or 'pyrcc5 icons.qrc -o gui/qt/icons_rc.py'"
    echo "Then you can run 'python3 setup.py sdist --format=zip,gztar'"
fi

echo "Done."<|MERGE_RESOLUTION|>--- conflicted
+++ resolved
@@ -1,9 +1,9 @@
 #!/bin/bash
 
-NAME_ROOT=Electron-Cash
+NAME_ROOT=Electron-Cash-SLP
 PYTHON_VERSION=3.5.4
 
-CHECKOUT_TAG=3.3.2
+CHECKOUT_TAG=3.4.2
 
 # These settings probably don't need any change
 export WINEPREFIX=/opt/wine64
@@ -21,30 +21,15 @@
 cd tmp
 
 
-<<<<<<< HEAD
-for repo in electrum; do
-    if [ -d $repo ]; then
-	cd $repo
-	git pull
-	git checkout 3.4.2
-	cd ..
-    else
-	URL=https://github.com/simpleledger/$repo.git
-	git clone -b master $URL $repo
-    fi
-done
-
-=======
 if [ -d electrum ]; then
     cd electrum
     git checkout master
     git pull
     cd ..
 else
-    URL=https://github.com/Electron-Cash/Electron-Cash
+    URL=https://github.com/simpleledger/Electron-Cash-SLP
     git clone -b master $URL electrum # rest of script assumes the dir is called 'electrum'
 fi
->>>>>>> d7583a1c
 
 for repo in electrum-locale electrum-icons; do
     if [ -d $repo ]; then
@@ -53,13 +38,8 @@
         git pull
         cd ..
     else
-<<<<<<< HEAD
-	URL=https://github.com/simpleledger/$repo.git
-	git clone -b master $URL $repo
-=======
-        URL=https://github.com/Electron-Cash/$repo
+        URL=https://github.com/simpleledger/$repo
         git clone -b master $URL $repo
->>>>>>> d7583a1c
     fi
 done
 
