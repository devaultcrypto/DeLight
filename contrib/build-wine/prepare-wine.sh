--- conflicted
+++ resolved
@@ -61,12 +61,8 @@
 # install PySocks
 $PYTHON -m pip install win_inet_pton
 
-<<<<<<< HEAD
-=======
 # install websocket (python2)
 $PYTHON -m pip install websocket-client
-
->>>>>>> 091e7b8d
 
 # Install setuptools
 wget -O setuptools.exe "$SETUPTOOLS_URL"
